--- conflicted
+++ resolved
@@ -1,7 +1,3 @@
-<<<<<<< HEAD
-# VISA Topology-Editor
-The VISA Topology-Editor (VTE) is a topology editor prototype, which was developed by the [DECOIT GmbH](http://www.decoit.de/ "DECOIT GmbH"), located in Bremen (Germany), during the VISA research project. For more information about VISA please visit http://www.visa-project.de/.
-=======
 <table>
     <tr>
         <td> <a href="http://www.visa-project.de/"><img src="http://www.decoit.de/cms/upload/logos/forschungsprojekte/visa-logo_200.png" alt="VISA"></a></td>
@@ -9,10 +5,9 @@
         <td> <a href="http://www.decoit.de/"><img alt="DECOIT GmbH" src="http://www.decoit.de/cms/decoit_v3_images/logo.png"</a> </td>
     </tr>
 </table>
-	  
-Visa-Topologie-Editor
-=====================
->>>>>>> 42dee7d4
+
+# VISA Topology-Editor
+The VISA Topology-Editor (VTE) is a topology editor prototype, which was developed by the [DECOIT GmbH](http://www.decoit.de/ "DECOIT GmbH"), located in Bremen (Germany), during the VISA research project. For more information about VISA please visit http://www.visa-project.de/.
 
 To provide full functionality, it requires an installation of the Interconnected-asset Ontology Tool (IO-Tool), developed by the Fraunhofer SIT, which uses OpenStack to replicate the designed topology into a virtual environment. Without that tool it is possible to design topologies from scratch or import and edit topologies from RDF/XML files using the same RDF data model that is used for communication between VTE and IO-Tool. But it is **NOT** possible to create a virtual infrastruture from this information since this requires the topology to be stored in an IO-Tool instance.
 
